--- conflicted
+++ resolved
@@ -75,20 +75,13 @@
     """
 
     def __init__(self, ID, load_data, spec_units="ergscma", phot_units="mujy",
-<<<<<<< HEAD
         spectrum_exists=True, photometry_exists=True, filt_list=None,
         out_units="ergscma", load_indices=None, index_list=None,
         index_redshift=None, input_spec_cov_matrix=False, 
         em_line_fluxes_to_save = ['Halpha', 'Hbeta', 'Hgamma', 'OIII_5007', 'OIII_4959', 'NII_6548', 'NII_6584'],
         em_line_ratios_to_save = ["OIII_4959+OIII_5007__Hbeta", "Halpha__Hbeta", "Hbeta__Hgamma", "NII_6548+NII_6584__Halpha"],
+        load_data_kwargs = {}
     ):
-=======
-                 spectrum_exists=True, photometry_exists=True, filt_list=None,
-                 out_units="ergscma", load_indices=None, index_list=None,
-                 index_redshift=None, input_spec_cov_matrix=False, 
-                 em_line_fluxes_to_save = ['Halpha', 'HBeta', 'OIII_5007', 'OIII_4959'],
-                 load_data_kwargs={}):
->>>>>>> 7b12c534
 
         self.ID = str(ID)
         self.phot_units = phot_units
