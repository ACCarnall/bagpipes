from __future__ import print_function, division, absolute_import

import numpy as np
import os
import pandas as pd
import copy

from astropy.table import Table
from glob import glob

# detect if run through mpiexec/mpirun
try:
    from mpi4py import MPI
    comm = MPI.COMM_WORLD
    rank = comm.Get_rank()
    size = comm.Get_size()

except ImportError:
    rank = 0
    size = 1

from ..input.galaxy import galaxy
from ..fitting.fit import fit
from .. import utils


class fit_catalogue(object):

    """ Fit a model to a catalogue of galaxies.

    Parameters
    ----------

    IDs : list
        A list of ID numbers for galaxies in the catalogue

    fit_instructions : dict
        A dictionary containing the details of the model to be fitted to
        the data.

    load_data : function
        Function which takes ID as an argument and returns the model
        spectrum and photometry. Spectrum should come first and be an
        array with a column of wavelengths in Angstroms, a column of
        fluxes in erg/s/cm^2/A and a column of flux errors in the same
        units. Photometry should come second and be an array with a
        column of fluxes in microjanskys and a column of flux errors
        in the same units.

    spectrum_exists : bool - optional
        If the objects do not have spectroscopic data set this to False.
        In this case, load_data should only return photometry.

    photometry_exists : bool - optional
        If the objects do not have photometric data set this to False.
        In this case, load_data should only return a spectrum.

    run : string - optional
        The subfolder into which outputs will be saved, useful e.g. for
        fitting more than one model configuration to the same data.

    make_plots : bool - optional
        Whether to make output plots for each object.

    cat_filt_list : list - optional
        The filt_list, or list of filt_lists for the catalogue.

    vary_filt_list : bool - optional
        If True, changes the filter list for each object. When True,
        each entry in cat_filt_list is expected to be a different
        filt_list corresponding to each object in the catalogue.

    redshifts : list - optional
        List of values for the redshift for each object to be fixed to.

    redshift_sigma : float - optional
        If this is set, the redshift for each object will be assigned a
        Gaussian prior centred on the value in redshifts with this
        standard deviation. Hard limits will be placed at 3 sigma.

    analysis_function : function - optional
        Specify some function to be run on each completed fit, must
        take the fit object as its only argument.

    time_calls : bool - optional
        Whether to print information on the average time taken for
        likelihood calls.

    n_posterior : int - optional
        How many equally weighted samples should be generated from the
        posterior once fitting is complete for each object. Default 500.

    full_catalogue : bool - optional
        Adds minimum chi-squared values and rest-frame UVJ mags to the
        output catalogue, takes extra time, default False.

    load_data_kwargs : dict - optional
        Any additional keyword arguments to be passed to load_data.
    """

    def __init__(self, IDs, fit_instructions, load_data, spectrum_exists=True,
<<<<<<< HEAD
        photometry_exists=True, make_plots=False, cat_filt_list=None,
        vary_filt_list=False, redshifts=None, redshift_sigma=0.,
        run=".", analysis_function=None, time_calls=False,
        n_posterior=500, full_catalogue=False, load_indices=None,
        index_list=None, track_backlog=False, save_pdf_txts=True, 
        em_line_fluxes_to_save = ['Halpha', 'Hbeta', 'Hgamma', 'OIII_5007', 'OIII_4959', 'NII_6548', 'NII_6584'],
        em_line_ratios_to_save = ["OIII_4959+OIII_5007__Hbeta", "Halpha__Hbeta", "Hbeta__Hgamma", "NII_6548+NII_6584__Halpha"],
    ):
=======
                 photometry_exists=True, make_plots=False, cat_filt_list=None,
                 vary_filt_list=False, redshifts=None, redshift_sigma=0.,
                 run=".", analysis_function=None, time_calls=False,
                 n_posterior=500, full_catalogue=False, load_indices=None,
                 index_list=None, track_backlog=False, save_pdf_txts=True, 
                 em_line_fluxes_to_save = ['Halpha', 'HBeta', 'OIII_5007', 'OIII_4959'],
                 load_data_kwargs={}):
>>>>>>> 7b12c534

        self.IDs = np.array(IDs).astype(str)
        if type(fit_instructions) is list:
            print('Fit instructions is a list. Setting individual. ')
            self.fit_instructions = fit_instructions[0]
            self.fit_instructions_list = fit_instructions
        else:
            self.fit_instructions = fit_instructions
            self.fit_instructions_list = None
        self.load_data = load_data
        self.load_data_kwargs = load_data_kwargs
        self.spectrum_exists = spectrum_exists
        self.photometry_exists = photometry_exists
        self.make_plots = make_plots
        self.cat_filt_list = cat_filt_list
        self.vary_filt_list = vary_filt_list
        self.redshifts = redshifts
        self.redshift_sigma = redshift_sigma
        self.run = run
        self.analysis_function = analysis_function
        self.save_pdf_txts = save_pdf_txts
        self.time_calls = time_calls
        self.n_posterior = n_posterior
        self.full_catalogue = full_catalogue
        self.load_indices = load_indices
        self.index_list = index_list
        self.em_line_fluxes_to_save = em_line_fluxes_to_save
        self.em_line_ratios_to_save = em_line_ratios_to_save

        self.n_objects = len(self.IDs)
        self.done = np.zeros(self.IDs.shape[0]).astype(bool)
        self.cat = None
        self.vars = None

        if rank == 0:
            utils.make_dirs(run=run)

    def fit(self, verbose=False, n_live=400, mpi_serial=False,
            track_backlog=False, sampler="multinest", pool=1, use_mpi=True):
        """ Run through the catalogue fitting each object.

        Parameters
        ----------

        verbose : bool - optional
            Set to True to get progress updates from the sampler.

        n_live : int - optional
            Number of live points: reducing speeds up the code but may
            lead to unreliable results.

        mpi_serial : bool - optional
            When running through mpirun/mpiexec, the default behaviour
            is to fit one object at a time, using all available cores.
            When mpi_serial=True, each core will fit different objects.

        track_backlog : bool - optional
            When using mpi_serial, report the number of objects waiting
            to be added to the catalogue by the "zero" core that
            compiles results from all the others. High numbers mean
            cores are waiting around doing nothing.
        """

        if rank == 0:
            cat_file = "pipes/cats/" + self.run + ".fits"
            if os.path.exists(cat_file):
                self.cat = Table.read(cat_file).to_pandas()
                self.cat.index = self.IDs
                self.done = (self.cat.loc[:, "log_evidence"] != 0.).values

        if size > 1 and mpi_serial and use_mpi:
            print('Fitting with MPI_serial: 1 galaxy per core.')
            self._fit_mpi_serial(n_live=n_live, track_backlog=track_backlog)
            return

        for i in range(self.n_objects):

            # Check to see if the object has been fitted already
            if rank == 0:
                obj_done = self.done[i]

                for j in range(1, size):
                    comm.send(obj_done, dest=j)

            else:
                obj_done = comm.recv(source=0)

            if obj_done:
                continue

            # If not fit the object and update the output catalogue
            self._fit_object(self.IDs[i], verbose=verbose, n_live=n_live,
                             sampler=sampler, pool=pool, use_MPI=use_mpi)

            self.done[i] = True

            # Save the updated output catalogue.
            if rank == 0:
                save_cat = Table.from_pandas(self.cat)
                save_cat.write("pipes/cats/" + self.run + ".fits",
                               format="fits", overwrite=True)

                print("Bagpipes:", np.sum(self.done), "out of",
                      self.done.shape[0], "objects completed.")

    def _fit_mpi_serial(self, verbose=False, n_live=400,
                        track_backlog=False, sampler="multinest"):
        """ Run through the catalogue fitting multiple objects at once
        on different cores. """

        self.done = self.done.astype(int)
        self.done[self.done == 1] += 1

        if rank == 0:  # The 0 process manages others, does no fitting
            print('Fitting multiple objects using MPI')
            for i in range(1, size):
                if not np.min(self.done):  # give out first IDs to fit
                    newID = self.IDs[np.argmin(self.done)]
                    comm.send(newID, dest=i)
                    self.done[np.argmin(self.done)] += 1

                else:  # Alternatively tell process all objects are done
                    comm.send(None, dest=i)

            if np.min(self.done) == 2:  # If all objects are done end
                return

            while True:  # Add results to catalogue + distribute new IDs
                # Wait for an object to be finished by any process
                oldID, done_rank = comm.recv(source=MPI.ANY_SOURCE)
                self.done[self.IDs == oldID] += 1  # mark as done

                if not np.min(self.done):  # Send new ID to process
                    newID = self.IDs[np.argmin(self.done != 0)]
                    self.done[self.IDs == newID] += 1   # mark in prep
                    comm.send(newID, dest=done_rank)   # send new ID

                else:  # Alternatively tell process all objects are done
                    comm.send(None, dest=done_rank)

                # Load posterior for finished object to update catalogue
                print('Rank 0 core generating posterior and updating catalogue for', oldID)
                self._fit_object(oldID, use_MPI=False, verbose=False,
                                 n_live=n_live, sampler=sampler)

                save_cat = Table.from_pandas(self.cat)
                save_cat.write("pipes/cats/" + self.run + ".fits",
                               format="fits", overwrite=True)

                if track_backlog:
                    n_done = len(glob("pipes/posterior/" + self.run + "/*.h5"))
                    n_cat = np.sum(self.cat["stellar_mass_50"] > 0.)
                    backlog = n_done - n_cat

                    print("Bagpipes:", np.sum(self.done == 2), "out of",
                          self.done.shape[0], "objects completed.",
                          "Backlog:", backlog, "/", size-1, "cores")
                else:
                    print("Bagpipes:", np.sum(self.done == 2), "out of",
                          self.done.shape[0], "objects completed.")

                if np.min(self.done) == 2:  # if all objects done end
                    return

        else:  # All ranks other than 0 fit objects as directed by 0
            while True:
                ID = comm.recv(source=0)  # receive new ID to fit

                if ID is None:  # If no new ID is given then end
                    return

                self.n_posterior = 5 # hacky, these don't get used
                self._fit_object(ID, use_MPI=False, verbose=False,
                                 n_live=n_live, sampler=sampler)

                comm.send([ID, rank], dest=0)  # Tell 0 object is done

    def _set_redshift(self, ID):
        """ Sets the corrrect redshift (range) in self.fit_instructions
        for the object being fitted. """

        if self.redshifts is not None:
            ind = np.argmax(self.IDs == ID)

            if self.redshift_sigma is not None:
                if isinstance(self.redshift_sigma, float):
                    if self.redshift_sigma > 0.:
                        z = self.redshifts[ind]
                        sig = self.redshift_sigma
                        self.fit_instructions["redshift_prior"] = "Gaussian"
                        self.fit_instructions["redshift_prior_mu"] = z
                        self.fit_instructions["redshift_prior_sigma"] = sig
                        self.fit_instructions["redshift"] = (z - 3*sig, z + 3*sig)
                    else:
                        self.fit_instructions["redshift"] = self.redshifts[ind]

                elif (isinstance(self.redshift_sigma, np.ndarray) | isinstance(self.redshift_sigma, list)) & (self.redshift_sigma[ind] > 0.):
                    z = self.redshifts[ind]
                    sig = self.redshift_sigma[ind]
                    self.fit_instructions["redshift_prior_mu"] = z
                    self.fit_instructions["redshift_prior_sigma"] = sig
                    self.fit_instructions["redshift"] = (z - 3*sig, z + 3*sig)
                else:
                    self.fit_instructions["redshift"] = self.redshifts[ind]
            else:
                self.fit_instructions["redshift"] = self.redshifts[ind]

    def _fit_object(self, ID, verbose=False, n_live=400, use_MPI=True,
                    sampler="multinest", pool=1):
        """ Fit the specified object and update the catalogue. """

        if self.fit_instructions_list is not None:
            print('Setting fit_instructions from list.')
            self.fit_instructions = self.fit_instructions_list[np.argmax(self.IDs == ID)]
            
        # Set the correct redshift for this object
        self._set_redshift(ID)

        # Get the correct filt_list for this object
        filt_list = self.cat_filt_list
        if self.vary_filt_list:
            filt_list = self.cat_filt_list[np.argmax(self.IDs == ID)]

        # Load up the observational data for this object
        self.galaxy = galaxy(ID, self.load_data, filt_list=filt_list,
                             spectrum_exists=self.spectrum_exists,
                             photometry_exists=self.photometry_exists,
                             load_indices=self.load_indices,
                             index_list=self.index_list, 
<<<<<<< HEAD
                             em_line_fluxes_to_save = self.em_line_fluxes_to_save,
                             em_line_ratios_to_save = self.em_line_ratios_to_save)
=======
                             em_line_fluxes_to_save=self.em_line_fluxes_to_save,
                             load_data_kwargs=self.load_data_kwargs)
>>>>>>> 7b12c534

        # Fit the object
        self.obj_fit = fit(self.galaxy, self.fit_instructions, run=self.run,
                           time_calls=self.time_calls,
                           n_posterior=self.n_posterior)

        self.obj_fit.fit(verbose=verbose, n_live=n_live, use_MPI=use_MPI,
                         sampler=sampler, pool=pool)

        if rank == 0 or not use_MPI:
            if self.vars is None:
                self._setup_vars()

            if self.cat is None:
                self._setup_catalogue()

            if self.analysis_function is not None:
                self.analysis_function(self.obj_fit)

            # Make plots if necessary - wrap in try/except
            if self.make_plots:
                plots = [
                    self.obj_fit.plot_spectrum_posterior,
                    self.obj_fit.plot_corner,
                    self.obj_fit.plot_1d_posterior,
                    self.obj_fit.plot_sfh_posterior,
                    self.obj_fit.plot_csfh_posterior
                ]
                names = [
                    "spectrum_posterior",
                    "corner",
                    "1d_posterior",
                    "sfh_posterior",
                    "csfh_posterior"
                ]
                if "calib" in list(self.obj_fit.fitted_model.fit_instructions):
                    plots.append(self.obj_fit.plot_calibration)
                    names.append("calibration")
                for plot, name in zip(plots, names):
                    try:
                        plot()
                    except:
                        print(f"Error plotting {name} for {ID}")

            # Add fitting results to output catalogue
            if self.full_catalogue:
                self.obj_fit.posterior.get_advanced_quantities()
                
            if size > 1:
                # This little hack is needed as the individual cores only generate 5 samples
                self.obj_fit.add_quantities_to_h5()

            samples = self.obj_fit.posterior.samples

            for v in self.vars:

                if v == "UV_colour":
                    values = samples["uvj"][:, 0] - samples["uvj"][:, 1]

                elif v == "VJ_colour":
                    values = samples["uvj"][:, 1] - samples["uvj"][:, 2]

                else:
                    values = samples[v]
                # added by austind 08/12/23
                if self.save_pdf_txts:
                    self._save_PDF(v, values, ID)
                
                self.cat.loc[ID, v + "_16"] = np.percentile(values, 16)
                self.cat.loc[ID, v + "_50"] = np.percentile(values, 50)
                self.cat.loc[ID, v + "_84"] = np.percentile(values, 84)

            results = self.obj_fit.results
            self.cat.loc[ID, "log_evidence"] = results["lnz"]
            self.cat.loc[ID, "log_evidence_err"] = results["lnz_err"]

            if self.full_catalogue and self.photometry_exists:
                self.cat.loc[ID, "chisq_phot"] = np.min(samples["chisq_phot"])
                n_bands = np.sum(self.galaxy.photometry[:, 1] != 0.)
                self.cat.loc[ID, "n_bands"] = n_bands
    
    # added by austind 08/12/23 - updated by tharvey 09/12/23 to not overwrite
    def _save_PDF(self, var_name, values, ID):
        pdf_file = f"pipes/pdfs/{self.run}/{var_name}/{ID}.txt"
        os.makedirs("/".join(pdf_file.split("/")[:-1]), exist_ok = True)
        os.chmod("/".join(pdf_file.split("/")[:-1]), 0o777)
        np.savetxt(pdf_file, values)
        os.chmod(pdf_file, 0o777)
    
    def _setup_vars(self):
        """ Set up list of variables to go in the output catalogue. """

        self.vars = copy.copy(self.obj_fit.fitted_model.params)
        self.vars += ["stellar_mass", "formed_mass", "sfr", "ssfr", "nsfr",
                          "sfr_10myr","ssfr_10myr", "nsfr_10myr", "burstiness",
                          "mass_weighted_age", "tform", "tquench",
                          "mass_weighted_zmet"]

        if self.full_catalogue:
            self.vars += ["UV_colour", "VJ_colour"]
            self.vars += ["beta_C94", "m_UV", "M_UV"]
            for frame in ["rest", "obs"]:
                for property in ["xi_ion_caseB", "ndot_ion_caseB"]:
                    self.vars += [f"{property}_{frame}"]
                for line in self.em_line_fluxes_to_save:
                    self.vars += [f"{line}_flux_{frame}", f"{line}_EW_{frame}"]
            for ratio in self.em_line_ratios_to_save:
                self.vars += [ratio]

    def _setup_catalogue(self):
        """ Set up the initial blank output catalogue. """

        cols = ["#ID"]
        for var in self.vars:
            cols += [var + "_16", var + "_50", var + "_84"]

        cols += ["input_redshift", "log_evidence", "log_evidence_err"]

        if self.full_catalogue and self.photometry_exists:
            cols += ["chisq_phot", "n_bands"]

        self.cat = pd.DataFrame(np.zeros((self.IDs.shape[0], len(cols))),
                                columns=cols)

        self.cat.loc[:, "#ID"] = self.IDs
        self.cat.index = self.IDs

        if self.redshifts is not None:
            self.cat.loc[:, "input_redshift"] = self.redshifts<|MERGE_RESOLUTION|>--- conflicted
+++ resolved
@@ -99,7 +99,6 @@
     """
 
     def __init__(self, IDs, fit_instructions, load_data, spectrum_exists=True,
-<<<<<<< HEAD
         photometry_exists=True, make_plots=False, cat_filt_list=None,
         vary_filt_list=False, redshifts=None, redshift_sigma=0.,
         run=".", analysis_function=None, time_calls=False,
@@ -107,16 +106,8 @@
         index_list=None, track_backlog=False, save_pdf_txts=True, 
         em_line_fluxes_to_save = ['Halpha', 'Hbeta', 'Hgamma', 'OIII_5007', 'OIII_4959', 'NII_6548', 'NII_6584'],
         em_line_ratios_to_save = ["OIII_4959+OIII_5007__Hbeta", "Halpha__Hbeta", "Hbeta__Hgamma", "NII_6548+NII_6584__Halpha"],
+        load_data_kwargs = {},
     ):
-=======
-                 photometry_exists=True, make_plots=False, cat_filt_list=None,
-                 vary_filt_list=False, redshifts=None, redshift_sigma=0.,
-                 run=".", analysis_function=None, time_calls=False,
-                 n_posterior=500, full_catalogue=False, load_indices=None,
-                 index_list=None, track_backlog=False, save_pdf_txts=True, 
-                 em_line_fluxes_to_save = ['Halpha', 'HBeta', 'OIII_5007', 'OIII_4959'],
-                 load_data_kwargs={}):
->>>>>>> 7b12c534
 
         self.IDs = np.array(IDs).astype(str)
         if type(fit_instructions) is list:
@@ -346,13 +337,9 @@
                              photometry_exists=self.photometry_exists,
                              load_indices=self.load_indices,
                              index_list=self.index_list, 
-<<<<<<< HEAD
                              em_line_fluxes_to_save = self.em_line_fluxes_to_save,
                              em_line_ratios_to_save = self.em_line_ratios_to_save)
-=======
-                             em_line_fluxes_to_save=self.em_line_fluxes_to_save,
                              load_data_kwargs=self.load_data_kwargs)
->>>>>>> 7b12c534
 
         # Fit the object
         self.obj_fit = fit(self.galaxy, self.fit_instructions, run=self.run,
